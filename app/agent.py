--- conflicted
+++ resolved
@@ -215,10 +215,8 @@
         last_thinking = ""
         last_reply = ""
         thinking_emitted = False
-<<<<<<< HEAD
         final_thinking_snapshot = ""
-=======
->>>>>>> 5579925f
+
         for chunk in self.llm.stream_complete(messages, max_tokens=600):
             if not chunk:
                 continue
@@ -228,10 +226,8 @@
                 snapshot = thinking.strip()
                 if snapshot != last_thinking:
                     last_thinking = snapshot
-<<<<<<< HEAD
                     final_thinking_snapshot = snapshot
-=======
->>>>>>> 5579925f
+
                     thinking_emitted = True
                     yield {"type": "thinking", "content": snapshot}
             reply_body, _ = self._extract_tag_snapshot(buffer, "reply")
@@ -242,7 +238,6 @@
                     yield {"type": "reply", "content": snapshot_reply}
 
         reflection, reply_body, follow_up = self._parse_structured_reply(buffer)
-<<<<<<< HEAD
         final_thinking = reflection.strip() if reflection else ""
         if not final_thinking:
             final_thinking = final_thinking_snapshot.strip()
@@ -250,12 +245,6 @@
             if not thinking_emitted or final_thinking != last_thinking.strip():
                 final_thinking_snapshot = final_thinking
                 yield {"type": "thinking", "content": final_thinking}
-=======
-        if reflection and not thinking_emitted:
-            sanitized_reflection = reflection.strip()
-            if sanitized_reflection:
-                yield {"type": "thinking", "content": sanitized_reflection}
->>>>>>> 5579925f
                 thinking_emitted = True
         final_reply = self._sanitize_reply(reply_body.strip())
         if not final_reply:
@@ -281,10 +270,7 @@
                 "draft": final_reply,
                 "final": final_reply,
                 "reflection": reflection,
-<<<<<<< HEAD
                 "thinking": final_thinking_snapshot.strip(),
-=======
->>>>>>> 5579925f
                 "context": context_summary,
                 "plan": plan,
             },
