"""Core persona-driven conversational agent."""
from __future__ import annotations

import json
import logging
from typing import Dict, Iterator, List, Tuple

from .llm.factory import create_llm_client
from .memory import long_term
from .memory.conversation import ConversationBuffer, ConversationTurn
from .persona import Persona, PersonaProfile, persona
from .persona_store import upsert_persona

_LOGGER = logging.getLogger(__name__)


class PersonaAgent:
    """Agent that blends persona adherence with adaptive reasoning."""

    def __init__(
        self,
        persona_config: Persona | None = None,
        persona_profile: PersonaProfile | None = None,
    ) -> None:
        self.llm = create_llm_client()
        self.conversation = ConversationBuffer()
        self._initialized = False
        self.persona = persona_config or persona
        if persona_profile is None:
            self.persona_profile = self.persona.generate_profile(self.llm)
        else:
            self.persona_profile = persona_profile
        self.persona_record_id = upsert_persona(self.persona, self.persona_profile)
        self._seed_persona_profile()

    def _ensure_session(self) -> None:
        if self._initialized:
            return
        system_prompt = self.persona.build_system_prompt(self.persona_profile)
        self.conversation.add("system", system_prompt, editable=False)
        self._initialized = True
        _LOGGER.debug("Initialized conversation with system prompt")

    def _seed_persona_profile(self) -> None:
        if long_term.has_seed(self.persona_profile.seed_id):
            return
        for entry in self.persona_profile.seed_memories():
            long_term.add_memory(entry.role, entry.content, metadata=entry.metadata)

    def reset(self) -> None:
        self.conversation.clear()
        self._initialized = False

    def ingest_user_message(self, content: str) -> None:
        self._ensure_session()
        message = content.strip()
        if not message:
            _LOGGER.debug("Skipping empty user message ingestion")
            return
        turn = self.conversation.add("user", message)
        turn.id = long_term.add_memory("user", message, metadata={"type": "message"})

    def _gather_context_snippets(self, user_message: str) -> List[str]:
        memories = long_term.search_memories(user_message)
        snippets: List[str] = []
        for memory in memories:
            content = str(memory.get("content", "")).strip()
            if not content:
                continue
            role = str(memory.get("role", "memory")).strip() or "memory"
            snippets.append(f"{role}: {content}")
        return snippets

    def _build_runtime_guidance(self, context_snippets: List[str]) -> List[dict[str, str]]:
        instructions = (
            f"You are {self.persona.name}. Reply in the first person, stay grounded in the persona's "
            "voice, and keep continuity with the ongoing chat. Narrate any internal thinking in the "
            "first person as well, and let your answer feel considered and empathetic. It is "
            "mandatory to include a brief first-person inner monologue before every reply so the "
            "user can follow your live reasoning."
        )
        guidance: List[dict[str, str]] = [{"role": "system", "content": instructions}]
        if context_snippets:
            context_lines = "\n".join(f"- {snippet}" for snippet in context_snippets[:5])
            guidance.append(
                {
                    "role": "system",
                    "content": "Relevant memories you may draw from:\n" + context_lines,
                }
            )
        guidance.append(
            {
                "role": "system",
                "content": (
                    "Respond using XML tags exactly in this order:\n"
                    "<thinking>First-person inner monologue, 1-2 sentences. Always speak as 'I'."\
                    "</thinking>\n"
                    "<reply>Your spoken reply to the user, in the persona's voice.</reply>\n"
                    "<follow_up>First-person reminder that helps with the next turn.</follow_up>"
                ),
            }
        )
        return guidance

    def _format_context_summary(self, context_snippets: List[str]) -> str:
        if not context_snippets:
            return ""
        return "Relevant memories considered:\n" + "\n".join(f"- {snippet}" for snippet in context_snippets)

    def _parse_structured_reply(self, draft: str) -> Tuple[str, str, str]:
        candidate = draft.strip()

        def _extract(tag: str) -> str:
            open_tag = f"<{tag}>"
            close_tag = f"</{tag}>"
            start = candidate.find(open_tag)
            if start == -1:
                return ""
            start += len(open_tag)
            end = candidate.find(close_tag, start)
            if end == -1:
                return candidate[start:].strip()
            return candidate[start:end].strip()

        if "<reply>" in candidate:
            reflection = _extract("thinking")
            reply = _extract("reply")
            follow_up = _extract("follow_up")
            return reflection, reply, follow_up

        start = candidate.find("{")
        end = candidate.rfind("}")
        if start != -1 and end != -1 and start < end:
            try:
                data = json.loads(candidate[start : end + 1])
                reflection = str(data.get("reflection", "")).strip()
                reply = str(data.get("reply", "")).strip()
                follow_up = str(data.get("follow_up", "")).strip()
                return reflection, reply, follow_up
            except (json.JSONDecodeError, TypeError, ValueError):
                _LOGGER.debug("Failed to parse structured reply", exc_info=True)
        return "", candidate, ""

    def _extract_tag_snapshot(self, payload: str, tag: str) -> Tuple[str | None, bool]:
        open_tag = f"<{tag}>"
        close_tag = f"</{tag}>"
        start = payload.find(open_tag)
        if start == -1:
            return None, False
        start += len(open_tag)
        end = payload.find(close_tag, start)
        if end == -1:
            return payload[start:], False
        return payload[start:end], True


    def _sanitize_reply(self, reply: str) -> str:
        """Remove accidental meta-commentary so the user only sees the response."""

        lines: List[str] = []
        blocked_prefixes = (
            "analysis:",
            "thoughts:",
            "inner thoughts:",
            "inner monologue:",
            "plan:",
            "reflection:",
            "reasoning:",
            "assistant's plan:",
        )
        for raw_line in reply.splitlines():
            line = raw_line.strip()
            if not line:
                lines.append("")
                continue
            lowered = line.lower()
            if lowered.startswith(blocked_prefixes):
                continue
            if lowered.startswith("[thinking") or lowered.startswith("(thinking"):
                continue
            lines.append(raw_line)
        sanitized = "\n".join(lines).strip()
        if sanitized:
            return sanitized
        return reply.strip()


    def stream_response(self, user_message: str) -> Iterator[dict[str, object]]:
        user_message_clean = user_message.strip()
        if not user_message_clean:
            self._ensure_session()
            yield {
                "type": "complete",
                "result": {
                    "draft": "",
                    "final": "",
                    "reflection": "",
                    "context": "",
                    "plan": "",
                },
            }
            return

        self.ingest_user_message(user_message_clean)
        context_snippets = self._gather_context_snippets(user_message_clean)
        runtime_guidance = self._build_runtime_guidance(context_snippets)
        messages: List[dict[str, str]] = []
        total_turns = len(self.conversation.turns)
        for index, turn in enumerate(self.conversation.turns):
            if index == total_turns - 1 and runtime_guidance:
                messages.extend(runtime_guidance)
            messages.append({"role": turn.role, "content": turn.content})

<<<<<<< HEAD
        raw_response = self.llm.complete(messages, max_tokens=600)
        reflection, reply_body, follow_up = self._parse_structured_reply(raw_response)
        final_reply = self._sanitize_reply(reply_body.strip())
        if not final_reply:
            final_reply = self._sanitize_reply(raw_response.strip())

=======
        buffer = ""
        last_thinking = ""
        last_reply = ""
        thinking_emitted = False
        final_thinking_snapshot = ""

        for chunk in self.llm.stream_complete(messages, max_tokens=600):
            if not chunk:
                continue
            buffer += chunk
            thinking, _ = self._extract_tag_snapshot(buffer, "thinking")
            if thinking is not None:
                snapshot = thinking.strip()
                if snapshot != last_thinking:
                    last_thinking = snapshot
                    final_thinking_snapshot = snapshot

                    thinking_emitted = True
                    yield {"type": "thinking", "content": snapshot}
            reply_body, _ = self._extract_tag_snapshot(buffer, "reply")
            if reply_body is not None:
                snapshot_reply = self._sanitize_reply(reply_body.strip())
                if snapshot_reply != last_reply:
                    last_reply = snapshot_reply
                    yield {"type": "reply", "content": snapshot_reply}

        reflection, reply_body, follow_up = self._parse_structured_reply(buffer)
        final_thinking = reflection.strip() if reflection else ""
        if not final_thinking:
            final_thinking = final_thinking_snapshot.strip()
        if final_thinking:
            if not thinking_emitted or final_thinking != last_thinking.strip():
                final_thinking_snapshot = final_thinking
                yield {"type": "thinking", "content": final_thinking}
                thinking_emitted = True
        final_reply = self._sanitize_reply(reply_body.strip())
        if not final_reply:
            final_reply = self._sanitize_reply(buffer.strip())
>>>>>>> a1593ca0
        assistant_turn = self.conversation.add("assistant", final_reply)
        assistant_turn.id = long_term.add_memory(
            "assistant", final_reply, metadata={"type": "message"}
        )

        context_summary = self._format_context_summary(context_snippets)
        plan = follow_up.strip()
        if plan:
            long_term.add_memory(
                "assistant_plan",
                plan,
                metadata={
                    "type": "forward_plan",
                    "seed_id": self.persona_profile.seed_id,
                },
            )
<<<<<<< HEAD

        return {
            "draft": final_reply,
            "final": final_reply,
            "reflection": reflection,
            "thinking": reflection.strip(),
            "context": context_summary,
            "plan": plan,
=======
        yield {
            "type": "complete",
            "result": {
                "draft": final_reply,
                "final": final_reply,
                "reflection": reflection,
                "thinking": final_thinking_snapshot.strip(),
                "context": context_summary,
                "plan": plan,
            },
>>>>>>> a1593ca0
        }

    def generate_response(self, user_message: str) -> Dict[str, str]:
        final_result: Dict[str, str] | None = None
        for event in self.stream_response(user_message):
            if event.get("type") == "complete":
                result = event.get("result")
                if isinstance(result, dict):
                    final_result = result  # type: ignore[assignment]
        if final_result is None:
            return {
                "draft": "",
                "final": "",
                "reflection": "",
                "context": "",
                "plan": "",
            }
        return final_result

    def edit_turn(self, index: int, new_content: str) -> None:
        self.conversation.update(index, new_content)
        turn = self.conversation.turns[index]
        if turn.id is not None:
            long_term.update_memory(turn.id, turn.role, new_content, metadata={"type": "message", "edited": True})

    def load_recent_memories(self) -> List[dict]:
        records = long_term.fetch_recent(limit=20)
        return [
            {
                "id": record[0],
                "created_at": record[1],
                "role": record[2],
                "content": record[3],
                "metadata": record[4],
            }
            for record in records
        ]

    def apply_persona_suggestion(self, suggestion: str) -> PersonaProfile:
        """Apply a user-provided suggestion to evolve the persona in real time."""

        suggestion = suggestion.strip()
        if not suggestion:
            return self.persona_profile

        updated_profile = self.persona.adjust_profile(self.llm, self.persona_profile, suggestion)
        if not isinstance(updated_profile, PersonaProfile):
            return self.persona_profile

        self.persona_profile = updated_profile
        self.persona_record_id = upsert_persona(self.persona, self.persona_profile)

        if self._initialized and self.conversation.turns:
            new_prompt = self.persona.build_system_prompt(self.persona_profile)
            first_turn = self.conversation.turns[0]
            if first_turn.role == "system":
                self.conversation.update(0, new_prompt)
            else:
                self.conversation.turns.insert(
                    0, ConversationTurn(role="system", content=new_prompt, editable=False)
                )
        else:
            self._initialized = False
            self.conversation.clear()

        long_term.add_memory(
            "persona_update",
            suggestion,
            metadata={
                "type": "persona_update_instruction",
                "seed_id": self.persona_profile.seed_id,
            },
        )
        long_term.add_memory(
            "persona",
            "Updated persona profile summary:\n" + self.persona_profile.system_context(),
            metadata={
                "type": "persona_profile",
                "seed_id": self.persona_profile.seed_id,
            },
        )
        self._seed_persona_profile()
        return self.persona_profile


def create_agent(
    persona_config: Persona | None = None,
    persona_profile: PersonaProfile | None = None,
) -> PersonaAgent:
    return PersonaAgent(persona_config=persona_config, persona_profile=persona_profile)<|MERGE_RESOLUTION|>--- conflicted
+++ resolved
@@ -211,53 +211,12 @@
                 messages.extend(runtime_guidance)
             messages.append({"role": turn.role, "content": turn.content})
 
-<<<<<<< HEAD
         raw_response = self.llm.complete(messages, max_tokens=600)
         reflection, reply_body, follow_up = self._parse_structured_reply(raw_response)
         final_reply = self._sanitize_reply(reply_body.strip())
         if not final_reply:
             final_reply = self._sanitize_reply(raw_response.strip())
 
-=======
-        buffer = ""
-        last_thinking = ""
-        last_reply = ""
-        thinking_emitted = False
-        final_thinking_snapshot = ""
-
-        for chunk in self.llm.stream_complete(messages, max_tokens=600):
-            if not chunk:
-                continue
-            buffer += chunk
-            thinking, _ = self._extract_tag_snapshot(buffer, "thinking")
-            if thinking is not None:
-                snapshot = thinking.strip()
-                if snapshot != last_thinking:
-                    last_thinking = snapshot
-                    final_thinking_snapshot = snapshot
-
-                    thinking_emitted = True
-                    yield {"type": "thinking", "content": snapshot}
-            reply_body, _ = self._extract_tag_snapshot(buffer, "reply")
-            if reply_body is not None:
-                snapshot_reply = self._sanitize_reply(reply_body.strip())
-                if snapshot_reply != last_reply:
-                    last_reply = snapshot_reply
-                    yield {"type": "reply", "content": snapshot_reply}
-
-        reflection, reply_body, follow_up = self._parse_structured_reply(buffer)
-        final_thinking = reflection.strip() if reflection else ""
-        if not final_thinking:
-            final_thinking = final_thinking_snapshot.strip()
-        if final_thinking:
-            if not thinking_emitted or final_thinking != last_thinking.strip():
-                final_thinking_snapshot = final_thinking
-                yield {"type": "thinking", "content": final_thinking}
-                thinking_emitted = True
-        final_reply = self._sanitize_reply(reply_body.strip())
-        if not final_reply:
-            final_reply = self._sanitize_reply(buffer.strip())
->>>>>>> a1593ca0
         assistant_turn = self.conversation.add("assistant", final_reply)
         assistant_turn.id = long_term.add_memory(
             "assistant", final_reply, metadata={"type": "message"}
@@ -274,7 +233,6 @@
                     "seed_id": self.persona_profile.seed_id,
                 },
             )
-<<<<<<< HEAD
 
         return {
             "draft": final_reply,
@@ -283,18 +241,6 @@
             "thinking": reflection.strip(),
             "context": context_summary,
             "plan": plan,
-=======
-        yield {
-            "type": "complete",
-            "result": {
-                "draft": final_reply,
-                "final": final_reply,
-                "reflection": reflection,
-                "thinking": final_thinking_snapshot.strip(),
-                "context": context_summary,
-                "plan": plan,
-            },
->>>>>>> a1593ca0
         }
 
     def generate_response(self, user_message: str) -> Dict[str, str]:
