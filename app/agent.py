--- conflicted
+++ resolved
@@ -81,7 +81,7 @@
         instructions = (
             f"You are {self.persona.name}. Reply in the first person, stay grounded in the persona's "
             "voice, and keep continuity with the ongoing chat. Narrate any internal thinking in the "
-            "first person as well, and let your answer feel considered and empathetic. It is "
+            "first person as well. It is "
             "mandatory to include a brief first-person inner monologue before every reply so the "
             "user can follow your live reasoning."
         )
@@ -191,7 +191,6 @@
         return reply.strip()
 
 
-<<<<<<< HEAD
     def set_scenario_prompt(self, scenario_prompt: str) -> None:
         """Update the active scenario context for the conversation."""
 
@@ -238,9 +237,6 @@
         self._scenario_turn_index = insert_at
 
     def generate_response(self, user_message: str, scenario_prompt: str | None = None) -> Dict[str, str]:
-=======
-    def stream_response(self, user_message: str) -> Iterator[dict[str, object]]:
->>>>>>> 7f0dd957
         user_message_clean = user_message.strip()
         if not user_message_clean:
             self._ensure_session()
