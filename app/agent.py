--- conflicted
+++ resolved
@@ -139,7 +139,7 @@
         )
         return reply.strip()
 
-<<<<<<< HEAD
+
     def _sanitize_reply(self, reply: str) -> str:
         """Remove accidental meta-commentary so the user only sees the response."""
 
@@ -170,8 +170,7 @@
             return sanitized
         return reply.strip()
 
-=======
->>>>>>> 425c91a9
+
     def generate_response(self, user_message: str) -> Dict[str, str]:
         user_message_clean = user_message.strip()
         if not user_message_clean:
@@ -221,18 +220,15 @@
         improved = self._apply_reflection(reflection, draft)
         final_reply = improved.strip()
         fallback_used = False
-<<<<<<< HEAD
         final_reply = self._sanitize_reply(final_reply)
-=======
->>>>>>> 425c91a9
+
         if self._needs_fallback(user_message, final_reply):
             fallback_used = True
             final_reply = self._fallback_reply(user_message)
             improved = final_reply
-<<<<<<< HEAD
+
         final_reply = self._sanitize_reply(final_reply)
-=======
->>>>>>> 425c91a9
+
         if not final_reply:
             draft_clean = draft.strip()
             if draft_clean:
