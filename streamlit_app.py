--- conflicted
+++ resolved
@@ -531,7 +531,6 @@
         st.info("No personas saved yet. Create one above to get started.")
         return
 
-<<<<<<< HEAD
 
 def render_persona_studio(agent) -> None:
     """Render creation, editing, and deletion tools for personas."""
@@ -700,8 +699,6 @@
         st.info("No personas saved yet. Create one above to get started.")
         return
 
-=======
->>>>>>> d9e9bcb0
     persona_options = {record["id"]: record for record in personas}
     selected_id = st.selectbox(
         "Select a persona to edit",
