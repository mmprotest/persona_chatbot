"""Streamlit UI for the persona-driven chatbot."""
from __future__ import annotations

import time
from typing import Optional

import streamlit as st

from app.agent import create_agent
from app.persona import Persona, PersonaProfile, persona as default_persona
from app.persona_store import (
    delete_persona,
    find_persona_by_name,
    list_personas,
    load_persona,
    upsert_persona,
)


def _rerun() -> None:
    """Trigger a Streamlit rerun compatible with newer and older versions."""
    if hasattr(st, "rerun"):
        st.rerun()
    else:  # pragma: no cover - support for older Streamlit releases
        st.experimental_rerun()


st.set_page_config(page_title="Persona Chatbot", page_icon="🧠", layout="wide")


def _hydrate_persona(record: dict[str, object]) -> tuple[Persona, PersonaProfile]:
    persona_config = Persona(
        name=str(record.get("name", "")),
        description=str(record.get("description", "")),
        goals=str(record.get("goals", "")),
        seed_prompt=str(record.get("seed_prompt", "")),
    )
    profile_payload = record.get("profile") if isinstance(record.get("profile"), dict) else {}
    profile = PersonaProfile.from_saved(profile_payload or {}, seed_id=str(record.get("seed_id", "")))
    return persona_config, profile


def _split_nonempty_lines(raw: str) -> list[str]:
    return [line.strip() for line in raw.splitlines() if line.strip()]


def _parse_timeline_input(raw: str) -> list[dict[str, str]]:
    entries: list[dict[str, str]] = []
    for line in raw.splitlines():
        if not line.strip():
            continue
        parts = [part.strip() for part in line.split("|")]
        year, event, impact = (parts + ["", "", ""])[:3]
        if any([year, event, impact]):
            entries.append({"year": year, "event": event, "impact": impact})
    return entries


def _parse_relationships_input(raw: str) -> list[dict[str, str]]:
    entries: list[dict[str, str]] = []
    for line in raw.splitlines():
        if not line.strip():
            continue
        parts = [part.strip() for part in line.split("|")]
        name, relationship, description = (parts + ["", "", ""])[:3]
        if any([name, relationship, description]):
            entries.append(
                {"name": name, "relationship": relationship, "description": description}
            )
    return entries


def _parse_sample_dialogues_input(raw: str, fallback_name: str) -> list[dict[str, list[str]]]:
    entries: list[dict[str, list[str]]] = []
    blocks = [block.strip() for block in raw.split("\n\n") if block.strip()]
    for block in blocks:
        lines = [line.strip() for line in block.splitlines() if line.strip()]
        if not lines:
            continue
        first = lines[0]
        scene = "Shared moment"
        transcript_lines = lines
        if first.lower().startswith("scene:"):
            scene = first.split(":", 1)[1].strip() or "Shared moment"
            transcript_lines = [line for line in lines[1:] if line]
        if not transcript_lines:
            continue
        entries.append({"scene": scene, "transcript": transcript_lines})
    if not entries:
        entries.append(
            {
                "scene": "Quick check-in",
                "transcript": [
                    f"Friend: Hey {fallback_name}, how are you holding up today?",
                    f"{fallback_name}: I'm steady. What's been on your mind?",
                ],
            }
        )
    return entries


def _profile_from_manual_inputs(
    *,
    persona_name: str,
    description: str,
    goals: str,
    biography: str,
    speaking_style: str,
    traits_text: str,
    interests_text: str,
    daily_routine: str,
    timeline_text: str,
    relationships_text: str,
    memories_text: str,
    dialogues_text: str,
    seed_id_override: str | None = None,
) -> PersonaProfile:
    profile_payload = {
        "biography": biography.strip(),
        "traits": _split_nonempty_lines(traits_text),
        "speaking_style": speaking_style.strip(),
        "interests": _split_nonempty_lines(interests_text),
        "daily_routine": daily_routine.strip(),
        "timeline": _parse_timeline_input(timeline_text),
        "relationships": _parse_relationships_input(relationships_text),
        "signature_memories": _split_nonempty_lines(memories_text),
        "sample_dialogues": _parse_sample_dialogues_input(dialogues_text, persona_name),
    }
    seed_basis = "|".join(
        [
            persona_name,
            description,
            goals,
            biography,
            speaking_style,
            "manual",
            str(time.time()),
        ]
    )
    kwargs = {"seed_basis": seed_basis}
    if seed_id_override:
        kwargs["seed_id_override"] = seed_id_override
    return PersonaProfile.from_dict(profile_payload, **kwargs)


def _timeline_to_text(timeline: list[dict[str, str]]) -> str:
    lines = []
    for entry in timeline:
        year = str(entry.get("year", "")).strip()
        event = str(entry.get("event", "")).strip()
        impact = str(entry.get("impact", "")).strip()
        lines.append(" | ".join(part for part in [year, event, impact] if part))
    return "\n".join(line for line in lines if line)


def _relationships_to_text(relationships: list[dict[str, str]]) -> str:
    lines = []
    for entry in relationships:
        name = str(entry.get("name", "")).strip()
        relationship = str(entry.get("relationship", "")).strip()
        description = str(entry.get("description", "")).strip()
        lines.append(" | ".join(part for part in [name, relationship, description] if part))
    return "\n".join(line for line in lines if line)


def _dialogues_to_text(dialogues: list[dict[str, list[str]]]) -> str:
    blocks: list[str] = []
    for entry in dialogues:
        scene = str(entry.get("scene", "Shared moment")).strip()
        transcript = entry.get("transcript") or []
        lines = [f"Scene: {scene}"]
        lines.extend(line for line in transcript if line)
        blocks.append("\n".join(lines))
    return "\n\n".join(blocks)


def _set_agent(agent) -> None:
    st.session_state.agent = agent
    st.session_state.active_persona_id = getattr(agent, "persona_record_id", None)
    if "editing" not in st.session_state:
        st.session_state.editing = {}
    else:
        st.session_state.editing.clear()
    st.session_state.last_generation = None
    st.session_state.current_thought_stream = None
    st.session_state.current_thought_turn = None


def set_active_persona(persona_id: int) -> None:
    record = load_persona(persona_id)
    if not record:
        st.warning("Unable to load the selected persona.")
        return
    persona_config, profile = _hydrate_persona(record)
    agent = create_agent(persona_config=persona_config, persona_profile=profile)
    _set_agent(agent)
    _rerun()


def get_agent():
    if "agent" not in st.session_state:
        active_id = st.session_state.get("active_persona_id")
        record: Optional[dict[str, object]] = None
        if active_id is not None:
            record = load_persona(int(active_id))
        if record is None:
            record = find_persona_by_name(default_persona.name)
        if record:
            persona_config, profile = _hydrate_persona(record)
            agent = create_agent(persona_config=persona_config, persona_profile=profile)
        else:
            agent = create_agent()
        _set_agent(agent)
    if "editing" not in st.session_state:
        st.session_state.editing = {}
    if "last_generation" not in st.session_state:
        st.session_state.last_generation = None
    if "current_thought_stream" not in st.session_state:
        st.session_state.current_thought_stream = None
    if "current_thought_turn" not in st.session_state:
        st.session_state.current_thought_turn = None
    return st.session_state.agent


def toggle_edit(index: int, value: bool) -> None:
    st.session_state.editing[index] = value


def _format_timestamp(ts: float) -> str:
    try:
        return time.strftime("%Y-%m-%d %H:%M:%S", time.localtime(ts))
    except Exception:  # pragma: no cover - fallback for malformed timestamps
        return "Unknown"


def handle_edit(index: int, turn_content: str) -> None:
    agent = get_agent()
    agent.edit_turn(index, turn_content)
    toggle_edit(index, False)
    _rerun()


def render_sidebar() -> None:
    agent = get_agent()
    with st.sidebar:
        st.header("Session Controls")
        if st.button("Reset Conversation", use_container_width=True):
            agent.reset()
            st.session_state.last_generation = None
            st.session_state.current_thought_stream = None
            st.session_state.current_thought_turn = None
            if "editing" in st.session_state:
                st.session_state.editing.clear()
            _rerun()
        st.divider()
        st.subheader("Persona Library")
        personas = list_personas()
        persona_options = [record["id"] for record in personas]
        current_id = st.session_state.get("active_persona_id")
        try:
            current_id = int(current_id) if current_id is not None else None
        except (TypeError, ValueError):  # pragma: no cover - defensive parsing
            current_id = None
        if persona_options:
            try:
                index = persona_options.index(current_id) if current_id in persona_options else 0
            except ValueError:
                index = 0
            selected_id = st.selectbox(
                "Active persona",
                persona_options,
                index=index,
                format_func=lambda pid: next(
                    (f"{item['name']} — {item['description']}" for item in personas if item["id"] == pid),
                    str(pid),
                ),
                key="persona_selector",
            )
            if selected_id != current_id:
                set_active_persona(int(selected_id))
        else:
            st.info("No personas saved yet. Visit the Persona Studio tab to craft one.")
        st.caption("Manage personas in the Persona Studio tab of the main view.")
        st.divider()
        st.subheader("Persona Profile")
        profile = agent.persona_profile
        st.markdown(
            f"**{profile.biography}**\n\n"
            f"**Traits:** {', '.join(profile.traits)}\n\n"
            f"**Speaking style:** {profile.speaking_style}\n\n"
            f"**Interests:** {', '.join(profile.interests)}\n\n"
            f"**Daily rhythm:** {profile.daily_routine}",
        )
        if st.session_state.get("clear_persona_suggestion_input"):
            st.session_state.pop("clear_persona_suggestion_input", None)
            st.session_state.persona_suggestion_input = ""

        with st.form("persona_suggestion_form", clear_on_submit=False):
            suggestion = st.text_area(
                "Suggest persona adjustments",
                key="persona_suggestion_input",
                help=(
                    "Describe how you'd like the persona to evolve. The agent will rewrite its backstory, "
                    "traits, and seed memories to match."
                ),
                height=120,
            )
            submitted = st.form_submit_button("Apply Persona Update", use_container_width=True)
        if submitted:
            if suggestion.strip():
                agent.apply_persona_suggestion(suggestion)
                st.session_state.clear_persona_suggestion_input = True
                st.session_state.last_generation = None
                st.session_state.current_thought_stream = None
                st.session_state.current_thought_turn = None
                _rerun()
            else:
                st.warning("Enter a suggestion before applying the update.")
        st.divider()
        st.subheader("Recent Memories")
        for record in agent.load_recent_memories():
            timestamp = _format_timestamp(record["created_at"])
            st.markdown(
                f"**{record['role']}** · {timestamp}\n\n"
                f"{record['content']}\n\n"
                f"<small>{record['metadata']}</small>",
                unsafe_allow_html=True,
            )
        if st.session_state.last_generation:
            st.divider()
            st.subheader("Self-Reflection")
            st.markdown(st.session_state.last_generation.get("reflection", "_No reflection yet._"))
            st.divider()
            st.subheader("Context Used")
            st.markdown(st.session_state.last_generation.get("context", "_No additional context._"))
            st.divider()
            st.subheader("Forward Plan")
            st.markdown(st.session_state.last_generation.get("plan", "_No plan computed._"))


def render_conversation(agent) -> None:
    """Render the conversation with optional editing controls."""

    for index, turn in enumerate(agent.conversation.turns):
        with st.chat_message(turn.role):
            is_editing = st.session_state.editing.get(index, False)
            if is_editing and turn.editable:
                new_content = st.text_area(
                    "Edit message",
                    turn.content,
                    key=f"edit_area_{index}",
                    height=150,
                )
                col_save, col_cancel = st.columns(2)
                with col_save:
                    if st.button("Save", key=f"save_{index}"):
                        handle_edit(index, new_content)
                        return
                with col_cancel:
                    if st.button("Cancel", key=f"cancel_{index}"):
                        toggle_edit(index, False)
                        _rerun()
                        return (None, None)
            else:
                st.markdown(turn.content)
                if turn.editable:
                    if st.button("Edit", key=f"edit_{index}"):
                        toggle_edit(index, True)
                        _rerun()
                        return (None, None)


def render_persona_studio(agent) -> None:
    """Render creation, editing, and deletion tools for personas."""

    if message := st.session_state.pop("persona_studio_message", None):
        st.success(message)
    if warning := st.session_state.pop("persona_studio_warning", None):
        st.warning(warning)



def render_persona_studio(agent) -> None:
    """Render creation, editing, and deletion tools for personas."""

    if message := st.session_state.pop("persona_studio_message", None):
        st.success(message)
    if warning := st.session_state.pop("persona_studio_warning", None):
        st.warning(warning)

    personas = list_personas()

    if st.session_state.pop("persona_studio_reset_ai_form", False):
        for key in ["ai_name", "ai_description", "ai_goals", "ai_seed"]:
            st.session_state[key] = ""
        st.session_state["ai_set_active"] = True

    if st.session_state.pop("persona_studio_reset_manual_form", False):
        for key in [
            "manual_name",
            "manual_description",
            "manual_goals",
            "manual_seed",
            "manual_biography",
            "manual_speaking_style",
            "manual_traits",
            "manual_interests",
            "manual_daily",
            "manual_timeline",
            "manual_relationships",
            "manual_memories",
            "manual_dialogues",
        ]:
            st.session_state[key] = ""
        st.session_state["manual_set_active"] = True

    st.markdown("### Generate a new persona with AI support")
    st.caption(
        "Provide a name, description, and goals. If an API key is configured, the agent will draft a full persona profile."
    )
    with st.form("persona_ai_form"):
        ai_name = st.text_input("Name", key="ai_name")
        ai_description = st.text_area("Description", key="ai_description", height=80)
        ai_goals = st.text_area("Goals", key="ai_goals", height=80)
        ai_seed = st.text_area(
            "Optional inspiration", key="ai_seed", height=80, help="Add quirks, backstory beats, or tone notes."
        )
        ai_set_active = st.checkbox(
            "Set as active after creation",
            value=True,
            key="ai_set_active",
            help="Switch the chat to use this persona right away.",
        )
        ai_submitted = st.form_submit_button("Generate Persona", use_container_width=True)
    if ai_submitted:
        if not ai_name.strip() or not ai_description.strip() or not ai_goals.strip():
            st.session_state.persona_studio_warning = (
                "Name, description, and goals are required to generate a persona."
            )
            _rerun()
        persona_config = Persona(
            name=ai_name.strip(),
            description=ai_description.strip(),
            goals=ai_goals.strip(),
            seed_prompt=ai_seed.strip(),
        )
        new_agent = create_agent(persona_config=persona_config)
        if ai_set_active:
            _set_agent(new_agent)
            st.session_state.persona_studio_message = (
                f"Persona '{persona_config.name}' generated and activated."
            )
        else:
            st.session_state.persona_studio_message = (
                f"Persona '{persona_config.name}' generated and stored in your library."
            )
        st.session_state.persona_studio_reset_ai_form = True
        _rerun()

<<<<<<< HEAD

def render_persona_studio(agent) -> None:
    """Render creation, editing, and deletion tools for personas."""

    if message := st.session_state.pop("persona_studio_message", None):
        st.success(message)
    if warning := st.session_state.pop("persona_studio_warning", None):
        st.warning(warning)

    personas = list_personas()

    if st.session_state.pop("persona_studio_reset_ai_form", False):
        for key in ["ai_name", "ai_description", "ai_goals", "ai_seed"]:
            st.session_state[key] = ""
        st.session_state["ai_set_active"] = True

    if st.session_state.pop("persona_studio_reset_manual_form", False):
        for key in [
            "manual_name",
            "manual_description",
            "manual_goals",
            "manual_seed",
            "manual_biography",
            "manual_speaking_style",
            "manual_traits",
            "manual_interests",
            "manual_daily",
            "manual_timeline",
            "manual_relationships",
            "manual_memories",
            "manual_dialogues",
        ]:
            st.session_state[key] = ""
        st.session_state["manual_set_active"] = True

    st.markdown("### Generate a new persona with AI support")
    st.caption(
        "Provide a name, description, and goals. If an API key is configured, the agent will draft a full persona profile."
    )
    with st.form("persona_ai_form"):
        ai_name = st.text_input("Name", key="ai_name")
        ai_description = st.text_area("Description", key="ai_description", height=80)
        ai_goals = st.text_area("Goals", key="ai_goals", height=80)
        ai_seed = st.text_area(
            "Optional inspiration", key="ai_seed", height=80, help="Add quirks, backstory beats, or tone notes."
        )
        ai_set_active = st.checkbox(
            "Set as active after creation",
            value=True,
            key="ai_set_active",
            help="Switch the chat to use this persona right away.",
        )
        ai_submitted = st.form_submit_button("Generate Persona", use_container_width=True)
    if ai_submitted:
        if not ai_name.strip() or not ai_description.strip() or not ai_goals.strip():
            st.session_state.persona_studio_warning = (
                "Name, description, and goals are required to generate a persona."
            )
            _rerun()
        persona_config = Persona(
            name=ai_name.strip(),
            description=ai_description.strip(),
            goals=ai_goals.strip(),
            seed_prompt=ai_seed.strip(),
        )
        new_agent = create_agent(persona_config=persona_config)
        if ai_set_active:
            _set_agent(new_agent)
            st.session_state.persona_studio_message = (
                f"Persona '{persona_config.name}' generated and activated."
            )
        else:
            st.session_state.persona_studio_message = (
                f"Persona '{persona_config.name}' generated and stored in your library."
            )
        st.session_state.persona_studio_reset_ai_form = True
        _rerun()

=======
>>>>>>> e4002cff
    st.markdown("### Manually craft a persona profile")
    st.caption(
        "Fill in as much detail as you'd like. Use pipe-separated values (e.g. `2020 | Moved cities | Found a new calling`) for timeline and relationships."
    )
    with st.form("persona_manual_form"):
        manual_name = st.text_input("Name", key="manual_name")
        manual_description = st.text_area("Description", key="manual_description", height=80)
        manual_goals = st.text_area("Goals", key="manual_goals", height=80)
        manual_seed = st.text_area(
            "Optional inspiration", key="manual_seed", height=80, help="Store reference notes for this persona."
        )
        manual_biography = st.text_area("Biography", key="manual_biography", height=120)
        manual_speaking_style = st.text_area(
            "Speaking style", key="manual_speaking_style", height=80, help="Describe how the persona sounds when they speak."
        )
        manual_traits = st.text_area("Traits (one per line)", key="manual_traits", height=80)
        manual_interests = st.text_area("Interests (one per line)", key="manual_interests", height=80)
        manual_daily = st.text_area("Daily routine", key="manual_daily", height=80)
        manual_timeline = st.text_area(
            "Timeline entries (Year | Event | Impact per line)", key="manual_timeline", height=80
        )
        manual_relationships = st.text_area(
            "Relationships (Name | Connection | Description per line)",
            key="manual_relationships",
            height=80,
        )
        manual_memories = st.text_area("Signature memories (one per line)", key="manual_memories", height=80)
        manual_dialogues = st.text_area(
            "Sample dialogues (separate scenes with blank lines, prefix with 'Scene: ...')",
            key="manual_dialogues",
            height=120,
        )
        manual_set_active = st.checkbox(
            "Set as active after saving",
            value=True,
            key="manual_set_active",
        )
        manual_submitted = st.form_submit_button("Save Persona", use_container_width=True)
    if manual_submitted:
        if not manual_name.strip() or not manual_description.strip() or not manual_goals.strip():
            st.session_state.persona_studio_warning = (
                "Name, description, and goals are required for manual personas."
            )
            _rerun()
        if not manual_biography.strip():
            st.session_state.persona_studio_warning = "Add a biography so the persona feels unique."
            _rerun()
        try:
            manual_profile = _profile_from_manual_inputs(
                persona_name=manual_name.strip(),
                description=manual_description.strip(),
                goals=manual_goals.strip(),
                biography=manual_biography.strip(),
                speaking_style=manual_speaking_style.strip(),
                traits_text=manual_traits,
                interests_text=manual_interests,
                daily_routine=manual_daily.strip(),
                timeline_text=manual_timeline,
                relationships_text=manual_relationships,
                memories_text=manual_memories,
                dialogues_text=manual_dialogues,
            )
        except Exception as exc:  # pragma: no cover - defensive guard for malformed inputs
            st.session_state.persona_studio_warning = f"Unable to build persona profile: {exc}"[:400]
            _rerun()
        persona_config = Persona(
            name=manual_name.strip(),
            description=manual_description.strip(),
            goals=manual_goals.strip(),
            seed_prompt=manual_seed.strip(),
        )
        if manual_set_active:
            new_agent = create_agent(persona_config=persona_config, persona_profile=manual_profile)
            _set_agent(new_agent)
            st.session_state.persona_studio_message = (
                f"Persona '{persona_config.name}' saved and activated."
            )
        else:
            upsert_persona(persona_config, manual_profile)
            st.session_state.persona_studio_message = (
                f"Persona '{persona_config.name}' saved to your library."
            )
        st.session_state.persona_studio_reset_manual_form = True
        _rerun()

    st.markdown("### Edit existing personas")
    if not personas:
        st.info("No personas saved yet. Create one above to get started.")
        return

    persona_options = {record["id"]: record for record in personas}
    selected_id = st.selectbox(
        "Select a persona to edit",
        list(persona_options.keys()),
        format_func=lambda pid: f"{persona_options[pid]['name']} — {persona_options[pid]['description']}",
        key="persona_editor_selector",
    )
    selected_record = persona_options[selected_id]
    profile_payload = selected_record.get("profile") or {}
    profile = PersonaProfile.from_saved(profile_payload, seed_id=str(selected_record.get("seed_id", "")))

    if st.session_state.get("persona_editor_loaded_id") != selected_id:
        st.session_state.persona_editor_loaded_id = selected_id
        st.session_state.persona_edit_name = selected_record["name"]
        st.session_state.persona_edit_description = selected_record["description"]
        st.session_state.persona_edit_goals = selected_record["goals"]
        st.session_state.persona_edit_seed = selected_record.get("seed_prompt", "")
        st.session_state.persona_edit_biography = profile.biography
        st.session_state.persona_edit_speaking_style = profile.speaking_style
        st.session_state.persona_edit_traits = "\n".join(profile.traits)
        st.session_state.persona_edit_interests = "\n".join(profile.interests)
        st.session_state.persona_edit_daily = profile.daily_routine
        st.session_state.persona_edit_timeline = _timeline_to_text(profile.timeline)
        st.session_state.persona_edit_relationships = _relationships_to_text(profile.relationships)
        st.session_state.persona_edit_memories = "\n".join(profile.signature_memories)
        st.session_state.persona_edit_dialogues = _dialogues_to_text(profile.sample_dialogues)
        st.session_state.persona_edit_set_active = selected_id == st.session_state.get(
            "active_persona_id"
        )

    with st.form("persona_edit_form"):
        edit_name = st.text_input("Name", key="persona_edit_name")
        edit_description = st.text_area("Description", key="persona_edit_description", height=80)
        edit_goals = st.text_area("Goals", key="persona_edit_goals", height=80)
        edit_seed = st.text_area(
            "Optional inspiration",
            key="persona_edit_seed",
            height=80,
        )
        edit_biography = st.text_area("Biography", key="persona_edit_biography", height=120)
        edit_speaking_style = st.text_area(
            "Speaking style",
            key="persona_edit_speaking_style",
            height=80,
        )
        edit_traits = st.text_area("Traits (one per line)", key="persona_edit_traits", height=80)
        edit_interests = st.text_area(
            "Interests (one per line)", key="persona_edit_interests", height=80
        )
        edit_daily = st.text_area("Daily routine", key="persona_edit_daily", height=80)
        edit_timeline = st.text_area(
            "Timeline entries (Year | Event | Impact per line)",
            key="persona_edit_timeline",
            height=80,
        )
        edit_relationships = st.text_area(
            "Relationships (Name | Connection | Description per line)",
            key="persona_edit_relationships",
            height=80,
        )
        edit_memories = st.text_area(
            "Signature memories (one per line)", key="persona_edit_memories", height=80
        )
        edit_dialogues = st.text_area(
            "Sample dialogues (separate scenes with blank lines, prefix with 'Scene: ...')",
            key="persona_edit_dialogues",
            height=120,
        )
        edit_set_active_default = selected_id == st.session_state.get("active_persona_id")
        edit_set_active = st.checkbox(
            "Set as active after saving",
            value=edit_set_active_default,
            key="persona_edit_set_active",
        )
        edit_submitted = st.form_submit_button("Save changes", use_container_width=True)

    delete_clicked = st.button(
        "Delete this persona", key=f"delete_persona_{selected_id}", type="secondary"
    )

    if edit_submitted:
        if not edit_name.strip() or not edit_description.strip() or not edit_goals.strip():
            st.session_state.persona_studio_warning = (
                "Name, description, and goals are required when editing a persona."
            )
            _rerun()
        if not edit_biography.strip():
            st.session_state.persona_studio_warning = "Add a biography to keep the persona distinct."
            _rerun()
        try:
            updated_profile = _profile_from_manual_inputs(
                persona_name=edit_name.strip(),
                description=edit_description.strip(),
                goals=edit_goals.strip(),
                biography=edit_biography.strip(),
                speaking_style=edit_speaking_style.strip(),
                traits_text=edit_traits,
                interests_text=edit_interests,
                daily_routine=edit_daily.strip(),
                timeline_text=edit_timeline,
                relationships_text=edit_relationships,
                memories_text=edit_memories,
                dialogues_text=edit_dialogues,
                seed_id_override=str(selected_record.get("seed_id", "")),
            )
        except Exception as exc:  # pragma: no cover - defensive guard
            st.session_state.persona_studio_warning = f"Unable to update persona: {exc}"[:400]
            _rerun()
        persona_config = Persona(
            name=edit_name.strip(),
            description=edit_description.strip(),
            goals=edit_goals.strip(),
            seed_prompt=edit_seed.strip(),
        )
        if edit_set_active:
            updated_agent = create_agent(persona_config=persona_config, persona_profile=updated_profile)
            _set_agent(updated_agent)
        else:
            upsert_persona(persona_config, updated_profile)
        st.session_state.persona_studio_message = f"Persona '{persona_config.name}' updated."
        _rerun()

    if delete_clicked:
        if delete_persona(int(selected_id)):
            if st.session_state.get("active_persona_id") == int(selected_id):
                st.session_state.pop("agent", None)
                st.session_state.pop("active_persona_id", None)
            st.session_state.persona_studio_message = "Persona removed from your library."
        else:
            st.session_state.persona_studio_warning = "Unable to delete persona."
        _rerun()


def main() -> None:
    agent = get_agent()
    render_sidebar()
    st.title("Persona-Driven AI Companion")
    st.caption(
        "An adaptive agent that reflects on every reply, maintains long-term memory, and can pair with "
        "local or OpenAI-compatible LLMs."
    )

    chat_tab, studio_tab = st.tabs(["Chat", "Persona Studio"])

    with chat_tab:
        scenario_prompt = st.text_area(
            "Conversation scenario",
            key="chat_scenario",
            placeholder="Describe the situation or context you want the persona to keep in mind...",
            help="Set the stage for the chat so the persona can tailor its replies to a specific scene or goal.",
        )
        agent.set_scenario_prompt(scenario_prompt)

        render_conversation(agent)

        if prompt := st.chat_input("Share a thought..."):
<<<<<<< HEAD
            # Scenario prompts are already synchronized via set_scenario_prompt above, so
            # call generate_response without forwarding the keyword to maintain
            # compatibility with agents that don't yet accept the extra argument.
            result = agent.generate_response(prompt)
=======
            result = agent.generate_response(prompt, scenario_prompt=scenario_prompt)
>>>>>>> e4002cff
            st.session_state.last_generation = result
            _rerun()

    with studio_tab:
        render_persona_studio(agent)


if __name__ == "__main__":
    main()<|MERGE_RESOLUTION|>--- conflicted
+++ resolved
@@ -457,7 +457,6 @@
         st.session_state.persona_studio_reset_ai_form = True
         _rerun()
 
-<<<<<<< HEAD
 
 def render_persona_studio(agent) -> None:
     """Render creation, editing, and deletion tools for personas."""
@@ -536,8 +535,6 @@
         st.session_state.persona_studio_reset_ai_form = True
         _rerun()
 
-=======
->>>>>>> e4002cff
     st.markdown("### Manually craft a persona profile")
     st.caption(
         "Fill in as much detail as you'd like. Use pipe-separated values (e.g. `2020 | Moved cities | Found a new calling`) for timeline and relationships."
@@ -784,14 +781,10 @@
         render_conversation(agent)
 
         if prompt := st.chat_input("Share a thought..."):
-<<<<<<< HEAD
             # Scenario prompts are already synchronized via set_scenario_prompt above, so
             # call generate_response without forwarding the keyword to maintain
             # compatibility with agents that don't yet accept the extra argument.
             result = agent.generate_response(prompt)
-=======
-            result = agent.generate_response(prompt, scenario_prompt=scenario_prompt)
->>>>>>> e4002cff
             st.session_state.last_generation = result
             _rerun()
 
